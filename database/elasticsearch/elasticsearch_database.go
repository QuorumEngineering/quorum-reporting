package elasticsearch

import (
	"context"
	"encoding/json"
	"errors"
	"fmt"
	"log"
	"strconv"
	"strings"
	"sync"

	"github.com/elastic/go-elasticsearch/v7/esapi"
	"github.com/elastic/go-elasticsearch/v7/esutil"
	"github.com/ethereum/go-ethereum/common"
	"github.com/ethereum/go-ethereum/core/state"

	"quorumengineering/quorum-report/types"
)

type ElasticsearchDB struct {
	apiClient APIClient
}

func New(client APIClient) (*ElasticsearchDB, error) {
	db := &ElasticsearchDB{
		apiClient: client,
	}

	initialized, err := db.checkIsInitialized()
	if err != nil {
		return nil, err
	}
	if !initialized {
		if err := db.init(); err != nil {
			return nil, err
		}
	}
	return db, nil
}

func (es *ElasticsearchDB) init() error {
	mapping := `{"mappings":{"properties": {"internalCalls": {"type": "nested" }}}}`
	createRequest := esapi.IndicesCreateRequest{
		Index: TransactionIndex,
		Body:  strings.NewReader(mapping),
	}

	//TODO: check error scenarios
	es.apiClient.DoRequest(createRequest)

	es.apiClient.DoRequest(esapi.IndicesCreateRequest{Index: ContractIndex})
	es.apiClient.DoRequest(esapi.IndicesCreateRequest{Index: StorageIndex})
	es.apiClient.DoRequest(esapi.IndicesCreateRequest{Index: EventIndex})
	es.apiClient.DoRequest(esapi.IndicesCreateRequest{Index: MetaIndex})

	req := esapi.IndexRequest{
		Index:      MetaIndex,
		DocumentID: "lastPersisted",
		Body:       strings.NewReader(`{"lastPersisted": 0}`),
		Refresh:    "true",
		OpType:     "create",
	}
	es.apiClient.DoRequest(req)

	return nil
}

//AddressDB
func (es *ElasticsearchDB) AddAddresses(addresses []common.Address) error {
	if len(addresses) == 0 {
		return nil
	}
	// Only use bulk update if more than one address is given
	if len(addresses) > 1 {
		bi := es.apiClient.GetBulkHandler(ContractIndex)

		var (
			wg        sync.WaitGroup
			returnErr error
		)
		for _, address := range addresses {
			contract := Contract{
				Address:             address,
				ABI:                 "",
				CreationTransaction: common.Hash{},
				LastFiltered:        0,
			}
			wg.Add(1)
			bi.Add(
				context.Background(),
				esutil.BulkIndexerItem{
					Action:     "create",
					DocumentID: address.String(),
					Body:       esutil.NewJSONReader(contract),
					OnSuccess: func(ctx context.Context, item esutil.BulkIndexerItem, item2 esutil.BulkIndexerResponseItem) {
						wg.Done()
					},
					OnFailure: func(ctx context.Context, item esutil.BulkIndexerItem, item2 esutil.BulkIndexerResponseItem, err error) {
						returnErr = err
						wg.Done()
					},
				},
			)
		}

		wg.Wait()
		return returnErr
	}
	// add single address
	contract := Contract{
		Address:             addresses[0],
		ABI:                 "",
		CreationTransaction: common.Hash{},
		LastFiltered:        0,
	}

	req := esapi.IndexRequest{
		Index:      ContractIndex,
		DocumentID: addresses[0].String(),
		Body:       esutil.NewJSONReader(contract),
		Refresh:    "true",
		OpType:     "create", //This will only create if the contract does not exist
	}
	_, err := es.apiClient.DoRequest(req)
	return err
}

func (es *ElasticsearchDB) DeleteAddress(address common.Address) error {
	deleteRequest := esapi.DeleteRequest{
		Index:      ContractIndex,
		DocumentID: address.String(),
		Refresh:    "true",
	}

	_, err := es.apiClient.DoRequest(deleteRequest)
	if err != nil {
		return errors.New("error deleting address: " + err.Error())
	}

	//TODO: delete data from other indices (event + storage)
	return nil
}

func (es *ElasticsearchDB) GetAddresses() ([]common.Address, error) {
	results, err := es.apiClient.ScrollAllResults(ContractIndex, QueryAllAddressesTemplate)
	if err != nil {
		return nil, errors.New("error fetching addresses: " + err.Error())
	}
	converted := make([]common.Address, len(results))
	for i, result := range results {
		data := result.(map[string]interface{})["_source"].(map[string]interface{})
		addr := data["address"].(string)
		converted[i] = common.HexToAddress(addr)
	}

	return converted, nil
}

//ABIDB
func (es *ElasticsearchDB) AddContractABI(address common.Address, abi string) error {
	return es.updateContract(address, "abi", abi)
}

func (es *ElasticsearchDB) GetContractABI(address common.Address) (string, error) {
	contract, err := es.getContractByAddress(address)
	if err != nil {
		return "", err
	}
	return contract.ABI, nil
}

// BlockDB
func (es *ElasticsearchDB) WriteBlock(block *types.Block) error {
	var internalBlock Block
	internalBlock.From(block)

	req := esapi.IndexRequest{
		Index:      BlockIndex,
		DocumentID: strconv.FormatUint(block.Number, 10),
		Body:       esutil.NewJSONReader(internalBlock),
		Refresh:    "true",
	}

	if _, err := es.apiClient.DoRequest(req); err != nil {
		return err
	}

	return es.updateLastPersisted(block.Number)
}

func (es *ElasticsearchDB) WriteBlocks(blocks []*types.Block) error {
	if len(blocks) == 0 {
		return nil
	}
	if len(blocks) == 1 {
		return es.WriteBlock(blocks[0])
	}

<<<<<<< HEAD
	bi := es.apiClient.GetBulkHandler(BlockIndex)
	var (
		wg        sync.WaitGroup
		returnErr error
	)
	wg.Add(len(blocks))
	for _, block := range blocks {
		var dbBlock Block
		dbBlock.From(block)
		err := bi.Add(
			context.Background(),
			esutil.BulkIndexerItem{
				Action:     "create",
				DocumentID: strconv.FormatUint(block.Number, 10),
				Body:       esutil.NewJSONReader(dbBlock),
				OnSuccess: func(ctx context.Context, item esutil.BulkIndexerItem, item2 esutil.BulkIndexerResponseItem) {
					wg.Done()
				},
				OnFailure: func(ctx context.Context, item esutil.BulkIndexerItem, item2 esutil.BulkIndexerResponseItem, err error) {
					returnErr = err
					wg.Done()
				},
			})
		if err != nil {
			return err
=======
	blockNumber := block.Number
	if blockNumber == last+1 {
		for {
			if _, err := es.ReadBlock(blockNumber + 1); err == nil {
				blockNumber++
			} else {
				break
			}
>>>>>>> 574de16f
		}
	}
	wg.Wait()
	if returnErr != nil {
		return returnErr
	}

	//find lowest block number
	lowest := blocks[0].Number
	for _, block := range blocks {
		if block.Number < lowest {
			lowest = block.Number
		}
	}
	return es.updateLastPersisted(lowest)
}

func (es *ElasticsearchDB) ReadBlock(number uint64) (*types.Block, error) {
	fetchReq := esapi.GetRequest{
		Index:      BlockIndex,
		DocumentID: strconv.FormatUint(number, 10),
	}

	body, err := es.apiClient.DoRequest(fetchReq)
	if err != nil {
		return nil, err
	}

	var blockResult BlockQueryResult
	err = json.Unmarshal(body, &blockResult)
	if err != nil {
		return nil, err
	}
	return blockResult.Source.To(), nil
}

func (es *ElasticsearchDB) GetLastPersistedBlockNumber() (uint64, error) {
	fetchReq := esapi.GetRequest{
		Index:      MetaIndex,
		DocumentID: "lastPersisted",
	}

	body, err := es.apiClient.DoRequest(fetchReq)
	if err != nil {
		return 0, err
	}

	var lastPersisted LastPersistedResult
	json.Unmarshal(body, &lastPersisted)
	return lastPersisted.Source.LastPersisted, nil
}

// TransactionDB
func (es *ElasticsearchDB) WriteTransaction(transaction *types.Transaction) error {
	var tx Transaction
	tx.From(transaction)

	req := esapi.IndexRequest{
		Index:      TransactionIndex,
		DocumentID: transaction.Hash.String(),
		Body:       esutil.NewJSONReader(tx),
		Refresh:    "true",
	}

	_, err := es.apiClient.DoRequest(req)
	return err
}

func (es *ElasticsearchDB) WriteTransactions(transactions []*types.Transaction) error {
	bi := es.apiClient.GetBulkHandler(TransactionIndex)

	var (
		wg        sync.WaitGroup
		returnErr error
	)
	wg.Add(len(transactions))
	for _, transaction := range transactions {
		var tx Transaction
		tx.From(transaction)
		err := bi.Add(
			context.Background(),
			esutil.BulkIndexerItem{
				Action:     "create",
				DocumentID: transaction.Hash.String(),
				Body:       esutil.NewJSONReader(tx),
				OnSuccess: func(ctx context.Context, item esutil.BulkIndexerItem, item2 esutil.BulkIndexerResponseItem) {
					wg.Done()
				},
				OnFailure: func(ctx context.Context, item esutil.BulkIndexerItem, item2 esutil.BulkIndexerResponseItem, err error) {
					returnErr = err
					wg.Done()
				},
			})
		if err != nil {
			return err
		}
	}

	wg.Wait()
	return returnErr
}

func (es *ElasticsearchDB) ReadTransaction(hash common.Hash) (*types.Transaction, error) {
	fetchReq := esapi.GetRequest{
		Index:      TransactionIndex,
		DocumentID: hash.String(),
	}

	body, err := es.apiClient.DoRequest(fetchReq)
	if err != nil {
		return nil, err
	}

	var transactionResult TransactionQueryResult
	err = json.Unmarshal(body, &transactionResult)
	if err != nil {
		return nil, err
	}
	return transactionResult.Source.To(), nil
}

// IndexDB
func (es *ElasticsearchDB) IndexBlock(addresses []common.Address, block *types.Block) error {
	// filter out registered and unfiltered address only
	filteredAddresses := map[common.Address]bool{}
	for _, address := range addresses {
		lastFiltered, _ := es.GetLastFiltered(address)
		if lastFiltered < block.Number {
			filteredAddresses[address] = true
			//log.Printf("Index registered address %v at block %v.\n", address.Hex(), block.Number)
		}
	}

	// index transactions and events
	for _, txHash := range block.Transactions {
		transaction, _ := es.ReadTransaction(txHash)
		err := es.indexTransaction(filteredAddresses, transaction)
		if err != nil {
			return err
		}
	}

	return es.updateAllLastFiltered(filteredAddresses, block.Number)
}

func (es *ElasticsearchDB) IndexStorage(rawStorage map[common.Address]*state.DumpAccount, blockNumber uint64) error {
	biState := es.apiClient.GetBulkHandler(StateIndex)
	biStorage := es.apiClient.GetBulkHandler(StorageIndex)

	for address, dumpAccount := range rawStorage {
		stateObj := State{
			Address:     address,
			BlockNumber: blockNumber,
			StorageRoot: common.HexToHash(dumpAccount.Root),
		}
		storageMap := Storage{
			StorageRoot: common.HexToHash(dumpAccount.Root),
			StorageMap:  dumpAccount.Storage,
		}

		biState.Add(
			context.Background(),
			esutil.BulkIndexerItem{
				Action:     "create",
				DocumentID: address.String() + "-" + strconv.FormatUint(blockNumber, 10),
				Body:       esutil.NewJSONReader(stateObj),
			},
		)
		biStorage.Add(
			context.Background(),
			esutil.BulkIndexerItem{
				Action:     "create",
				DocumentID: "0x" + dumpAccount.Root,
				Body:       esutil.NewJSONReader(storageMap),
			},
		)
	}
	// TODO: must make sure bulk update is successful and also not blocking to slow down...
	return nil
}

func (es *ElasticsearchDB) GetContractCreationTransaction(address common.Address) (common.Hash, error) {
	contract, err := es.getContractByAddress(address)
	if err != nil {
		return common.Hash{}, err
	}
	return contract.CreationTransaction, nil
}

func (es *ElasticsearchDB) GetAllTransactionsToAddress(address common.Address, options *types.QueryOptions) ([]common.Hash, error) {
	queryString := fmt.Sprintf(QueryByToAddressWithOptionsTemplate(options), address.String())

	from := options.PageSize * options.PageNumber
	if from+options.PageSize > 1000 {
		return nil, ErrPaginationLimitExceeded
	}
	req := esapi.SearchRequest{
		Index: []string{TransactionIndex},
		Body:  strings.NewReader(queryString),
		From:  &from,
		Size:  &options.PageSize,
		Sort:  []string{"blockNumber:asc", "index:asc"},
	}
	results, err := es.doSearchRequest(req)
	if err != nil {
		return nil, err
	}

	converted := make([]common.Hash, len(results.Hits.Hits))
	for i, result := range results.Hits.Hits {
		addr := result.Source["hash"].(string)
		converted[i] = common.HexToHash(addr)
	}

	return converted, nil
}

func (es *ElasticsearchDB) GetAllTransactionsInternalToAddress(address common.Address, options *types.QueryOptions) ([]common.Hash, error) {
	queryString := fmt.Sprintf(QueryInternalTransactionsWithOptionsTemplate(options), address.String())

	from := options.PageSize * options.PageNumber
	if from+options.PageSize > 1000 {
		return nil, ErrPaginationLimitExceeded
	}
	req := esapi.SearchRequest{
		Index: []string{TransactionIndex},
		Body:  strings.NewReader(queryString),
		From:  &from,
		Size:  &options.PageSize,
		Sort:  []string{"blockNumber:asc", "index:asc"},
	}
	results, err := es.doSearchRequest(req)
	if err != nil {
		return nil, err
	}

	converted := make([]common.Hash, len(results.Hits.Hits))
	for i, result := range results.Hits.Hits {
		addr := result.Source["hash"].(string)
		converted[i] = common.HexToHash(addr)
	}

	return converted, nil
}

func (es *ElasticsearchDB) GetAllEventsFromAddress(address common.Address, options *types.QueryOptions) ([]*types.Event, error) {
	queryString := fmt.Sprintf(QueryByAddressWithOptionsTemplate(options), address.String())

	from := options.PageSize * options.PageNumber
	if from+options.PageSize > 1000 {
		return nil, ErrPaginationLimitExceeded
	}
	req := esapi.SearchRequest{
		Index: []string{EventIndex},
		Body:  strings.NewReader(queryString),
		From:  &from,
		Size:  &options.PageSize,
		Sort:  []string{"blockNumber:asc", "logIndex:asc"},
	}
	results, err := es.doSearchRequest(req)
	if err != nil {
		return nil, err
	}

	convertedList := make([]*types.Event, len(results.Hits.Hits))
	for i, result := range results.Hits.Hits {
		marshalled, _ := json.Marshal(result.Source)
		var event Event
		json.Unmarshal(marshalled, &event)

		convertedList[i] = event.To()
	}

	return convertedList, nil
}

func (es *ElasticsearchDB) GetStorage(address common.Address, blockNumber uint64) (map[common.Hash]string, error) {
	fetchReq := esapi.GetRequest{
		Index:      StateIndex,
		DocumentID: address.String() + "-" + strconv.FormatUint(blockNumber, 10),
	}
	body, err := es.apiClient.DoRequest(fetchReq)
	if err != nil {
		return nil, err
	}
	var stateResult StateQueryResult
	json.Unmarshal(body, &stateResult)

	storageFetchReq := esapi.GetRequest{
		Index:      StorageIndex,
		DocumentID: stateResult.Source.StorageRoot.String(),
	}
	body, err = es.apiClient.DoRequest(storageFetchReq)
	if err != nil {
		return nil, err
	}
	var storageResult StorageQueryResult
	json.Unmarshal(body, &storageResult)

	return storageResult.Source.StorageMap, nil
}

func (es *ElasticsearchDB) GetLastFiltered(address common.Address) (uint64, error) {
	contract, err := es.getContractByAddress(address)
	if err != nil {
		return 0, err
	}
	return contract.LastFiltered, nil
}

// Internal functions

func (es *ElasticsearchDB) checkIsInitialized() (bool, error) {
	fetchReq := esapi.CatIndicesRequest{
		Index: []string{MetaIndex, ContractIndex, BlockIndex, StorageIndex, TransactionIndex, EventIndex},
	}

	if _, err := es.apiClient.DoRequest(fetchReq); err != nil {
		if err == ErrIndexNotFound {
			return false, nil
		}
		return false, err
	}
	return true, nil
}

func (es *ElasticsearchDB) getContractByAddress(address common.Address) (*Contract, error) {
	fetchReq := esapi.GetRequest{
		Index:      ContractIndex,
		DocumentID: address.String(),
	}

	body, err := es.apiClient.DoRequest(fetchReq)
	if err != nil {
		return nil, err
	}

	var contract ContractQueryResult
	json.Unmarshal(body, &contract)
	return &contract.Source, nil
}

func (es *ElasticsearchDB) indexTransaction(filteredAddresses map[common.Address]bool, tx *types.Transaction) error {
	// Compare the address with tx.To and tx.CreatedContract to check if the transaction is related.
	if filteredAddresses[tx.CreatedContract] {
		err := es.updateCreatedTx(tx.CreatedContract, tx.Hash)
		if err != nil {
			return err
		}
		log.Printf("Index contract creation tx %v of registered address %v.\n", tx.Hash.Hex(), tx.CreatedContract.Hex())
	}

	// Index events emitted by the given address
	pendingIndexEvents := []*types.Event{}
	for _, event := range tx.Events {
		if filteredAddresses[event.Address] {
			pendingIndexEvents = append(pendingIndexEvents, event)
		}
	}
	return es.createEvents(pendingIndexEvents)
}

func (es *ElasticsearchDB) updateCreatedTx(address common.Address, creationTxHash common.Hash) error {
	return es.updateContract(address, "creationTx", creationTxHash.String())
}

func (es *ElasticsearchDB) updateAllLastFiltered(addresses map[common.Address]bool, lastFiltered uint64) error {
	bi := es.apiClient.GetBulkHandler(ContractIndex)

	for address := range addresses {
		bi.Add(
			context.Background(),
			esutil.BulkIndexerItem{
				Action:     "update",
				DocumentID: address.String(),
				Body:       strings.NewReader(fmt.Sprintf(`{"doc":{"lastFiltered":%d}}`, lastFiltered)),
			},
		)
	}
	return nil
}

func (es *ElasticsearchDB) updateContract(address common.Address, property string, value interface{}) error {
	//check contract exists before updating
	_, err := es.getContractByAddress(address)
	if err != nil {
		return err
	}

	query := map[string]interface{}{
		"doc": map[string]interface{}{
			property: value,
		},
	}

	updateRequest := esapi.UpdateRequest{
		Index:      ContractIndex,
		DocumentID: address.String(),
		Body:       esutil.NewJSONReader(query),
		Refresh:    "true",
	}

	_, err = es.apiClient.DoRequest(updateRequest)
	return err
}

func (es *ElasticsearchDB) createEvents(events []*types.Event) error {
	bi := es.apiClient.GetBulkHandler(EventIndex)

	for _, event := range events {
		var e Event
		e.From(event)
		bi.Add(
			context.Background(),
			esutil.BulkIndexerItem{
				Action:     "create",
				DocumentID: strconv.FormatUint(event.BlockNumber, 10) + "-" + strconv.FormatUint(event.Index, 10),
				Body:       esutil.NewJSONReader(e),
			},
		)
	}
	// TODO: must make sure bulk update is successful and also not blocking to slow down...
	return nil
}

func (es *ElasticsearchDB) Stop() {
	es.apiClient.CloseIndexers()
}

func (es *ElasticsearchDB) doSearchRequest(req esapi.SearchRequest) (*SearchQueryResult, error) {
	body, err := es.apiClient.DoRequest(req)
	if err != nil {
		return nil, err
	}

	var ret SearchQueryResult
	err = json.Unmarshal(body, &ret)
	if err != nil {
		return nil, err
	}
	return &ret, nil
}

func (es *ElasticsearchDB) updateLastPersisted(startingBlockNumber uint64) error {
	last, err := es.GetLastPersistedBlockNumber()
	if err != nil {
		return err
	}

	blockNumber := startingBlockNumber
	if blockNumber == last+1 {
		for {
			if block, _ := es.ReadBlock(blockNumber + 1); block != nil {
				blockNumber++
			} else {
				break
			}
		}
		req := esapi.IndexRequest{
			Index:      MetaIndex,
			DocumentID: "lastPersisted",
			Body:       strings.NewReader(fmt.Sprintf(`{"lastPersisted": %d}`, blockNumber)),
			Refresh:    "true",
		}
		_, err := es.apiClient.DoRequest(req)
		return err
	}
	return nil
}<|MERGE_RESOLUTION|>--- conflicted
+++ resolved
@@ -197,7 +197,6 @@
 		return es.WriteBlock(blocks[0])
 	}
 
-<<<<<<< HEAD
 	bi := es.apiClient.GetBulkHandler(BlockIndex)
 	var (
 		wg        sync.WaitGroup
@@ -223,16 +222,6 @@
 			})
 		if err != nil {
 			return err
-=======
-	blockNumber := block.Number
-	if blockNumber == last+1 {
-		for {
-			if _, err := es.ReadBlock(blockNumber + 1); err == nil {
-				blockNumber++
-			} else {
-				break
-			}
->>>>>>> 574de16f
 		}
 	}
 	wg.Wait()
